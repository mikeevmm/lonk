--- conflicted
+++ resolved
@@ -11,29 +11,16 @@
 ARG PROFILE
 
 RUN cargo build
-<<<<<<< HEAD
-RUN rm /lonk/src/*.rs
-
-# Compile the source
-COPY ./src /lonk/src
-RUN rm /lonk/target/${PROFILE:-debug}/deps/lonk*
-=======
 RUN rm src/*.rs
 
 # Compile the source
 COPY ./src ./src
 RUN rm ./target/${PROFILE:-release}/deps/lonk*
->>>>>>> fc001933
 RUN cargo build
 RUN cp /lonk/target/${PROFILE:-debug}/lonk /bin/lonk
 
-<<<<<<< HEAD
-WORKDIR /bin
-CMD ["./lonk"]
-=======
 # Execution container
 FROM rust:latest
 ARG PROFILE
 COPY --from=builder /lonk/target/${PROFILE:-release}/lonk .
-CMD ["./lonk"]        
->>>>>>> fc001933
+CMD ["./lonk"]        